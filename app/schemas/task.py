from pydantic import BaseModel, Field, validator
from typing import List, Optional
from datetime import datetime


class TaskCreate(BaseModel):
    """Request model for creating a new task"""

    title: str = Field(..., min_length=1, max_length=200)
    dates: List[str] = Field(..., description="List of dates in YYYY-MM-DD format")
<<<<<<< HEAD
    location_type: str = Field(..., description="Type of location (remote, in-person, etc.)")
    zip_code: Optional[str] = Field(None, description="ZIP code for the task")
    hourly_rate: float = Field(None, description="Hourly rate for the task")
    description: str = Field(..., min_length=10, max_length=2000)
    tools_info: Optional[str] = Field(None, description="Information about required tools")
    public_transport_info: Optional[str] = Field(None, description="Public transportation information")
=======
    location_type: str = Field(
        ..., description="Type of location (remote, in-person, etc.)"
    )
    zip_code: str = Field(..., description="ZIP code for the task")
    hourly_rate: float = Field(..., description="Hourly rate for the task")
    description: str = Field(..., min_length=10, max_length=2000)
    tools_info: str = Field("", description="Information about required tools")
    public_transport_info: str = Field(
        "", description="Public transportation information"
    )
>>>>>>> 59391f33


class TaskResponse(BaseModel):
    """Response model for task data"""

    id: str
    client_id: str
    title: str
    hourly_rate: float
    dates: List[str]
    location_type: str
    zip_code: Optional[str] = None
    description: str
    tools_info: Optional[str] = None
    public_transport_info: Optional[str] = None
    completed_at: Optional[datetime] = None
    created_at: datetime
    updated_at: datetime


class TaskSearchRequest(BaseModel):
    """Request model for task search filtering"""
<<<<<<< HEAD
    search_zip_code: Optional[str] = Field(..., description="Base location for distance calculations")
    query: Optional[str] = Field(None, description="Text search in title and description")
    location_type: Optional[str] = Field(None, description="Filter by location type (remote, in-person, etc.)")
    min_hourly_rate: Optional[float] = Field(None, ge=0, description="Minimum hourly rate filter")
    max_hourly_rate: Optional[float] = Field(None, ge=0, description="Maximum hourly rate filter")
=======

    search_zip_code: str = Field(
        ..., description="Base location for distance calculations"
    )
    query: Optional[str] = Field(
        None, description="Text search in title and description"
    )
    location_type: Optional[str] = Field(
        None, description="Filter by location type (remote, in-person, etc.)"
    )
    min_hourly_rate: Optional[float] = Field(
        None, ge=0, description="Minimum hourly rate filter"
    )
    max_hourly_rate: Optional[float] = Field(
        None, ge=0, description="Maximum hourly rate filter"
    )
    status: str = Field("open", description="Filter by task status (open, completed)")
>>>>>>> 59391f33
    limit: int = Field(20, ge=1, le=100, description="Number of tasks to return")
    offset: int = Field(0, ge=0, description="Number of tasks to skip")

    @validator("max_hourly_rate")
    def validate_hourly_rate_range(cls, v, values):
        """Ensure max_hourly_rate is greater than min_hourly_rate when both are provided"""
        if (
            v is not None
            and "min_hourly_rate" in values
            and values["min_hourly_rate"] is not None
        ):
            if v <= values["min_hourly_rate"]:
                raise ValueError("max_hourly_rate must be greater than min_hourly_rate")
        return v
<<<<<<< HEAD
=======

    @validator("status")
    def validate_status(cls, v):
        """Ensure status is a valid value"""
        valid_statuses = ["open", "completed"]
        if v not in valid_statuses:
            raise ValueError(f"status must be one of: {valid_statuses}")
        return v
>>>>>>> 59391f33


class TaskSearchResponse(BaseModel):
    """Response model for task search results with distance"""

    id: str
    client_id: str
    title: str
    hourly_rate: float
    dates: List[str]
    location_type: str
    zip_code: str
    description: str
    tools_info: str
    public_transport_info: str
    completed_at: Optional[datetime] = None
    created_at: datetime
    updated_at: datetime
    distance: Optional[float] = Field(
        None, description="Distance in miles from search location"
    )


class TaskUpdate(BaseModel):
    """Request model for updating a task"""

    title: Optional[str] = Field(None, min_length=1, max_length=200)
    dates: Optional[List[str]] = Field(
        None, description="List of dates in YYYY-MM-DD format"
    )
    location_type: Optional[str] = Field(
        None, description="Type of location (remote, in-person, etc.)"
    )
    zip_code: Optional[str] = Field(None, description="ZIP code for the task")
    hourly_rate: Optional[float] = Field(None, description="Hourly rate for the task")
    description: Optional[str] = Field(None, min_length=10, max_length=2000)
    tools_info: Optional[str] = Field(
        None, description="Information about required tools"
    )
    public_transport_info: Optional[str] = Field(
        None, description="Public transportation information"
    )


class TaskListResponse(BaseModel):
    """Response model for list of tasks"""

    tasks: List[TaskResponse]
    total_count: int
    limit: int
    offset: int


class TaskSearchListResponse(BaseModel):
    """Response model for list of searched tasks with distance"""

    tasks: List[TaskSearchResponse]
    total_count: int
    limit: int
    offset: int


class PublicTask(BaseModel):
    """Response model for fetching public facing tasks"""

    id: str
    title: str
    description: str
    location_type: str
    zip_code: str
    hourly_rate: int
    created_at: str


class PublicTaskResponse(BaseModel):
    """Response model for a list of public facing tasks"""

    result: List[PublicTask]
    limit: int
    total_count: int<|MERGE_RESOLUTION|>--- conflicted
+++ resolved
@@ -8,25 +8,12 @@
 
     title: str = Field(..., min_length=1, max_length=200)
     dates: List[str] = Field(..., description="List of dates in YYYY-MM-DD format")
-<<<<<<< HEAD
     location_type: str = Field(..., description="Type of location (remote, in-person, etc.)")
     zip_code: Optional[str] = Field(None, description="ZIP code for the task")
     hourly_rate: float = Field(None, description="Hourly rate for the task")
     description: str = Field(..., min_length=10, max_length=2000)
     tools_info: Optional[str] = Field(None, description="Information about required tools")
     public_transport_info: Optional[str] = Field(None, description="Public transportation information")
-=======
-    location_type: str = Field(
-        ..., description="Type of location (remote, in-person, etc.)"
-    )
-    zip_code: str = Field(..., description="ZIP code for the task")
-    hourly_rate: float = Field(..., description="Hourly rate for the task")
-    description: str = Field(..., min_length=10, max_length=2000)
-    tools_info: str = Field("", description="Information about required tools")
-    public_transport_info: str = Field(
-        "", description="Public transportation information"
-    )
->>>>>>> 59391f33
 
 
 class TaskResponse(BaseModel):
@@ -49,31 +36,11 @@
 
 class TaskSearchRequest(BaseModel):
     """Request model for task search filtering"""
-<<<<<<< HEAD
     search_zip_code: Optional[str] = Field(..., description="Base location for distance calculations")
     query: Optional[str] = Field(None, description="Text search in title and description")
     location_type: Optional[str] = Field(None, description="Filter by location type (remote, in-person, etc.)")
     min_hourly_rate: Optional[float] = Field(None, ge=0, description="Minimum hourly rate filter")
     max_hourly_rate: Optional[float] = Field(None, ge=0, description="Maximum hourly rate filter")
-=======
-
-    search_zip_code: str = Field(
-        ..., description="Base location for distance calculations"
-    )
-    query: Optional[str] = Field(
-        None, description="Text search in title and description"
-    )
-    location_type: Optional[str] = Field(
-        None, description="Filter by location type (remote, in-person, etc.)"
-    )
-    min_hourly_rate: Optional[float] = Field(
-        None, ge=0, description="Minimum hourly rate filter"
-    )
-    max_hourly_rate: Optional[float] = Field(
-        None, ge=0, description="Maximum hourly rate filter"
-    )
-    status: str = Field("open", description="Filter by task status (open, completed)")
->>>>>>> 59391f33
     limit: int = Field(20, ge=1, le=100, description="Number of tasks to return")
     offset: int = Field(0, ge=0, description="Number of tasks to skip")
 
@@ -88,17 +55,6 @@
             if v <= values["min_hourly_rate"]:
                 raise ValueError("max_hourly_rate must be greater than min_hourly_rate")
         return v
-<<<<<<< HEAD
-=======
-
-    @validator("status")
-    def validate_status(cls, v):
-        """Ensure status is a valid value"""
-        valid_statuses = ["open", "completed"]
-        if v not in valid_statuses:
-            raise ValueError(f"status must be one of: {valid_statuses}")
-        return v
->>>>>>> 59391f33
 
 
 class TaskSearchResponse(BaseModel):
