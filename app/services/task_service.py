from typing import Optional
from supabase import Client
from fastapi import HTTPException

import asyncio
from app.schemas.task import (
    PublicTask,
    PublicTaskResponse,
    TaskCreate,
    TaskResponse,
    TaskSearchRequest,
    TaskSearchResponse,
    TaskUpdate,
    TaskListResponse,
    TaskSearchListResponse,
<<<<<<< HEAD
=======
    PublicTask,
    PublicTaskResponse
>>>>>>> 0b0a6bbf
)
from app.services.stripe_service import StripeService


class TaskService:
    """Service for handling task operations and business logic"""

    def __init__(self, admin_client: Client, stripe_service: StripeService):
        self.admin_client = admin_client
        self.stripe_service = stripe_service

    async def create_task(self, client_id: str, request: TaskCreate) -> TaskResponse:
        """Create a new task with validation"""
        try:
            # Check if user is a client
            client = (
                await self.admin_client.table("clients")
                .select("*")
                .eq("id", client_id)
                .execute()
            )
            if not client.data:
                raise HTTPException(status_code=404, detail="Client not found")

            # Check if user has reached post limit
            post_limit = await self.stripe_service.get_monthly_post_limit(client_id)
            if post_limit < 1:
                raise HTTPException(
                    status_code=400, detail="User has reached post limit."
                )

            # Create the task
            result = (
                await self.admin_client.table("tasks")
                .insert(request.model_dump())
                .execute()
            )
            if not result.data:
                raise HTTPException(status_code=500, detail="Failed to create task")

            # Update client's post count (fire and forget) monthly and total
            asyncio.create_task(
                self.stripe_service.update_monthly_post_count(client_id)
            )
            asyncio.create_task(self.update_client_post_count(client_id))
            # Return the created task
            created_task = result.data[0]
            return TaskResponse(**created_task)

        except HTTPException:
            raise
        except Exception as e:
            raise HTTPException(
                status_code=500, detail=f"Failed to create task: {str(e)}"
            )

    async def get_task(self, task_id: str) -> Optional[TaskResponse]:
        """Get a single task by ID"""
        try:
            result = (
                await self.admin_client.table("tasks")
                .select("*")
                .eq("id", task_id)
                .execute()
            )
            if not result.data:
                return None

            return TaskResponse(**result.data[0])

        except Exception as e:
            raise HTTPException(status_code=500, detail=f"Failed to get task: {str(e)}")

    async def update_task(
        self, task_id: str, user_id: str, request: TaskUpdate
    ) -> TaskResponse:
        """Update task (only client who created it can update)"""
        try:
            # Verify task exists and user owns it
            task = await self.get_task(task_id)
            if not task:
                raise HTTPException(status_code=404, detail="Task not found")

            if task.client_id != user_id:
                raise HTTPException(
                    status_code=403, detail="Only task owner can update task"
                )

            if task.completed_at is not None:
                raise HTTPException(
                    status_code=400, detail="Cannot update completed task"
                )

            # Update the task
            result = (
                await self.admin_client.table("tasks")
                .update(request.model_dump())
                .eq("id", task_id)
                .execute()
            )
            if not result.data:
                raise HTTPException(status_code=500, detail="Failed to update task")

            # Return updated task
            updated_task = result.data[0]
            return TaskResponse(**updated_task)

        except HTTPException:
            raise
        except Exception as e:
            raise HTTPException(
                status_code=500, detail=f"Failed to update task: {str(e)}"
            )

    async def delete_task(self, task_id: str, user_id: str) -> bool:
        """Delete task (only client who created it can delete)"""
        try:
            # Verify task exists and user owns it
            task = await self.get_task(task_id)
            if not task:
                raise HTTPException(status_code=404, detail="Task not found")

            if task.client_id != user_id:
                raise HTTPException(
                    status_code=403, detail="Only task owner can delete task"
                )

            # Check if task can be deleted (not assigned/completed)
            if task.completed_at is not None:
                raise HTTPException(
                    status_code=400, detail="Cannot delete task in current status"
                )

            # Delete the task
            result = (
                await self.admin_client.table("tasks")
                .delete()
                .eq("id", task_id)
                .execute()
            )
            if not result.data:
                raise HTTPException(status_code=500, detail="Failed to delete task")

            return True

        except HTTPException:
            raise
        except Exception as e:
            raise HTTPException(
                status_code=500, detail=f"Failed to delete task: {str(e)}"
            )

    async def get_user_tasks(
        self, user_id: str, limit: int = 20, offset: int = 0
    ) -> TaskListResponse:
        """Get tasks for a specific user (client)"""
        try:
            # Get total count
            count_result = (
                await self.admin_client.table("tasks")
                .select("id", count="exact")
                .eq("client_id", user_id)
                .execute()
            )
            total_count = count_result.count if hasattr(count_result, "count") else 0

            # Get paginated tasks
            result = (
                await self.admin_client.table("tasks")
                .select("*")
                .eq("client_id", user_id)
                .order("created_at", desc=True)
                .range(offset, offset + limit - 1)
                .execute()
            )

            tasks = []
            for task in result.data:
                tasks.append(TaskResponse(**task))

            return TaskListResponse(
                tasks=tasks, total_count=total_count, limit=limit, offset=offset
            )

        except Exception as e:
            raise HTTPException(
                status_code=500, detail=f"Failed to get user tasks: {str(e)}"
            )

    async def search_tasks(
        self, search_request: TaskSearchRequest
    ) -> TaskSearchListResponse:
        """Search tasks with filters using efficient count and data queries"""
        try:
            # First, get the total count efficiently without pulling all data
            count_params = search_request.model_dump(exclude={"limit", "offset"})

            count_result = await self.admin_client.rpc(
                "count_tasks_matching_criteria", count_params
            ).execute()

            total_count = count_result.data[0] if count_result.data else 0

            # If no tasks match criteria, return empty response
            if total_count == 0:
                return TaskSearchListResponse(
                    tasks=[],
                    total_count=0,
                    limit=search_request.limit,
                    offset=search_request.offset,
                )

            result = await self.admin_client.rpc(
                "get_tasks_with_distance", search_request.model_dump()
            ).execute()

            if not result.data:
                return TaskSearchListResponse(
                    tasks=[],
                    total_count=0,
                    limit=search_request.limit,
                    offset=search_request.offset,
                )

            # Convert to TaskSearchResponse objects
            tasks = [TaskSearchResponse(**task_data) for task_data in result.data]

            return TaskSearchListResponse(
                tasks=tasks,
                total_count=total_count,
                limit=search_request.limit,
                offset=search_request.offset,
            )

        except Exception as e:
            raise HTTPException(
                status_code=500, detail=f"Failed to search tasks: {str(e)}"
            )

    async def complete_task(self, task_id: str, user_id: str) -> TaskResponse:
        """Mark task as completed (only client can do this)"""
        try:
            # Verify task exists and belongs to client
            task = await self.get_task(task_id)
            if not task:
                raise HTTPException(status_code=404, detail="Task not found")

            if task.client_id != user_id:
                raise HTTPException(
                    status_code=403, detail="Only task owner can complete task"
                )

            if task.completed_at is not None:
                raise HTTPException(status_code=400, detail="Task already completed")

            # Update task status
            result = (
                await self.admin_client.table("tasks")
                .update(
                    {
                        "completed_at": "now()",
                    }
                )
                .eq("id", task_id)
                .execute()
            )

            if not result.data:
                raise HTTPException(status_code=500, detail="Failed to complete task")

            # Return updated task
            updated_task = result.data[0]
            return TaskResponse(**updated_task)

        except HTTPException:
            raise
        except Exception as e:
            raise HTTPException(
                status_code=500, detail=f"Failed to complete task: {str(e)}"
            )

    async def update_client_post_count(self, client_id: str) -> None:
        """Update client's post count"""
        try:
            # Update client's post count
            result = (
                await self.admin_client.table("clients")
                .update({"number_of_posts": "number_of_posts + 1"})
                .eq("id", client_id)
                .execute()
            )

            if not result.data:
                raise HTTPException(
                    status_code=500, detail="Failed to update client post count"
                )

            return True

        except HTTPException:
            raise
        except Exception as e:
            raise HTTPException(
                status_code=500, detail=f"Failed to update client post count: {str(e)}"
            )

    async def get_available_tasks(self) -> Optional[PublicTaskResponse]:
        try:
            # query non sensitive information from tasks table
            result = (
                self.admin_client.table("tasks")
                .select(
                    "id, title, description, location_type, zip_code, hourly_rate, created_at"
                )
                .is_("completed_at", None)
                .order("created_at", desc=True)
                .limit(20)
                .execute()
            )

            if not result or not result.data:
                return None

            tasks = [PublicTask(**task) for task in result.data]
            response = PublicTaskResponse(
                result=tasks,
                limit=20,
                total_count=len(tasks) if len(tasks) else 0,
            )

            return response

        except HTTPException:
            raise
        except Exception as e:
<<<<<<< HEAD
            print(e)
=======
            raise HTTPException(status_code=500, detail=f"Failed to update client post count: {str(e)}")

    async def get_available_tasks(self) -> Optional[PublicTaskResponse]:
        try:
            # query non sensitive information from tasks table
            result = (
                self.admin_client.table("tasks")
                .select(
                    "id, title, description, location_type, zip_code, hourly_rate, created_at"
                )
                .is_("completed_at", None)
                .order("created_at", desc=True)
                .limit(20)
                .execute()
            )

            if not result or not result.data:
                return None

            tasks = [PublicTask(**task) for task in result.data]
            response = PublicTaskResponse(
                result=tasks,
                limit=20,
                total_count=len(tasks) if len(tasks) else 0,
            )

            return response

        except HTTPException:
            raise
        except Exception as e:
>>>>>>> 0b0a6bbf
            raise HTTPException(
                status_code=500, detail=f"Failed to fetch available tasks: {str(e)}"
            )<|MERGE_RESOLUTION|>--- conflicted
+++ resolved
@@ -4,8 +4,6 @@
 
 import asyncio
 from app.schemas.task import (
-    PublicTask,
-    PublicTaskResponse,
     TaskCreate,
     TaskResponse,
     TaskSearchRequest,
@@ -13,11 +11,8 @@
     TaskUpdate,
     TaskListResponse,
     TaskSearchListResponse,
-<<<<<<< HEAD
-=======
     PublicTask,
-    PublicTaskResponse
->>>>>>> 0b0a6bbf
+    PublicTaskResponse,
 )
 from app.services.stripe_service import StripeService
 
@@ -353,41 +348,6 @@
         except HTTPException:
             raise
         except Exception as e:
-<<<<<<< HEAD
-            print(e)
-=======
-            raise HTTPException(status_code=500, detail=f"Failed to update client post count: {str(e)}")
-
-    async def get_available_tasks(self) -> Optional[PublicTaskResponse]:
-        try:
-            # query non sensitive information from tasks table
-            result = (
-                self.admin_client.table("tasks")
-                .select(
-                    "id, title, description, location_type, zip_code, hourly_rate, created_at"
-                )
-                .is_("completed_at", None)
-                .order("created_at", desc=True)
-                .limit(20)
-                .execute()
-            )
-
-            if not result or not result.data:
-                return None
-
-            tasks = [PublicTask(**task) for task in result.data]
-            response = PublicTaskResponse(
-                result=tasks,
-                limit=20,
-                total_count=len(tasks) if len(tasks) else 0,
-            )
-
-            return response
-
-        except HTTPException:
-            raise
-        except Exception as e:
->>>>>>> 0b0a6bbf
             raise HTTPException(
                 status_code=500, detail=f"Failed to fetch available tasks: {str(e)}"
             )