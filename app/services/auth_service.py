from fastapi import HTTPException
from supabase import Client

from app.schemas.auth import (
    ClientProfileUpdateRequest,
    HelperSignupRequest,
    HelperProfileUpdateRequest,
    OTPResponse,
    ClientProfileResponse,
    HelperAccountResponse,
    HelperProfileResponse,
    HelperVerificationResponse,
    HelperVerificationWebhookData,
    HelperEmailVerificationResponse,
    LogoutResponse,
)
from app.utils.validators import normalize_phone_number, validate_phone_number


class AuthService:
    """Service for handling authentication operations"""

    def __init__(self, public_client: Client, admin_client: Client):
        self.public_client = public_client
        self.admin_client = admin_client

    def _normalize_phone(self, phone: str) -> str:
        """Normalize phone number for consistent processing"""
        return normalize_phone_number(phone)

    async def send_client_otp(self, phone: str) -> OTPResponse:
        """Send OTP to client phone number"""
        try:
            # Normalize phone number for consistent processing
            normalized_phone = self._normalize_phone(phone)

            is_valid, error_msg = validate_phone_number(normalized_phone)
            if not is_valid:
                raise HTTPException(
                    status_code=400, detail=f"Invalid phone number: {error_msg}"
                )

            self.public_client.auth.sign_in_with_otp(
                {
                    "phone": normalized_phone,
                }
            )
            return OTPResponse(success=True, message="OTP sent successfully")
        except HTTPException:
            raise
        except Exception as exc:
            error_msg = str(exc)
            if "rate limit" in error_msg.lower():
                raise HTTPException(
                    status_code=429,
                    detail="Too many OTP requests. Please wait before requesting another.",
                )
            elif "invalid" in error_msg.lower():
                raise HTTPException(
                    status_code=400, detail="Invalid phone number format."
                )
            else:
                raise HTTPException(
                    status_code=400, detail=f"Failed to send OTP: {error_msg}"
                )

    async def verify_client_otp(self, phone: str, token: str) -> ClientProfileResponse:
        """Verify client OTP and create/update profile"""
        try:
            # Normalize phone number for consistent processing
            normalized_phone = self._normalize_phone(phone)

            # Verify OTP
            auth_response = self.public_client.auth.verify_otp(
                {
                    "phone": normalized_phone,
                    "token": token,
                    "type": "sms",
                }
            )

            # Check if verification was successful
            if not auth_response.user:
                raise HTTPException(status_code=400, detail="Invalid OTP token")

            user_id = auth_response.user.id

            # Extract tokens directly from auth response
            # The session approach doesn't work reliably across HTTP requests
            access_token = getattr(auth_response, "access_token", None)
            refresh_token = getattr(auth_response, "refresh_token", None)

            # If tokens are not in auth_response, try to get from session as fallback
            if not access_token:
                session = self.public_client.auth.get_session()
                if session:
                    access_token = getattr(session, "access_token", None)
                    refresh_token = getattr(session, "refresh_token", None)

            if not access_token:
                raise HTTPException(
                    status_code=400,
                    detail="Failed to establish session after OTP verification",
                )

            return ClientProfileResponse(
                success=True,
                user_id=user_id,
                access_token=access_token,
                refresh_token=refresh_token,
                message="Client verified successfully",
            )
        except HTTPException:
            raise
        except Exception as exc:
            # Check for specific Supabase errors
            error_msg = str(exc)
            if "expired" in error_msg.lower() or "invalid" in error_msg.lower():
                raise HTTPException(
                    status_code=400,
                    detail="OTP token has expired or is invalid. Please request a new OTP.",
                )
            elif "rate limit" in error_msg.lower():
                raise HTTPException(
                    status_code=429,
                    detail="Too many OTP attempts. Please wait before trying again.",
                )
            else:
                raise HTTPException(
                    status_code=400, detail=f"Failed to verify OTP: {error_msg}"
                )

    async def complete_client_profile(
        self, user_id: str, payload: ClientProfileUpdateRequest
    ) -> ClientProfileResponse:
        """Complete client profile with names"""
        try:

            # Get user's phone from auth.users
            user_info = self.admin_client.auth.admin.get_user_by_id(user_id)
            user_phone = user_info.user.phone if user_info.user else ""

            # Create or update new profile
            self.admin_client.table("clients").upsert(
                {
                    "id": user_id,
                    "phone": user_phone,
                    "email": payload.email,
                    "first_name": payload.first_name,
                    "last_name": payload.last_name,
                    "pfp_url": payload.pfp_url,
                }
            ).execute()

            return ClientProfileResponse(
                success=True,
                user_id=user_id,
                message="Client profile completed successfully",
            )
        except Exception as exc:
            raise HTTPException(
                status_code=400, detail=f"Failed to complete profile: {str(exc)}"
            )

    async def create_helper_account(
        self, payload: HelperSignupRequest
    ) -> HelperAccountResponse:
        """Create helper account with email and phone"""
        try:
            # Normalize phone number for consistent processing
            normalized_phone = self._normalize_phone(payload.phone)

            # Check if helper account already exists (efficient single query)
            existing_helper = (
                self.public_client.table("helpers")
                .select("id")
                .eq("phone", normalized_phone)
                .limit(1)
                .execute()
            )
            if existing_helper.data:
                raise HTTPException(
                    status_code=400,
                    detail="Helper account already exists with this phone number",
                )
            # Check if client account exists with same phone - if so, append helper data to existing user
            existing_client = (
                self.admin_client.table("clients")
                .select("id")
                .eq("phone", normalized_phone)
                .limit(1)
                .execute()
            )
            if existing_client.data:
                # Get the existing user ID from the client profile
                user_id = existing_client.data[0]["id"]
                # If no existing email, update it. We can assume helper account doesnt exist becasue check above.
                self.admin_client.auth.admin.update_user_by_id(
                    user_id, {"email": payload.email, "email_confirm": False}
                )

            else:
                print("No existing account found, creating new user")

                # If no existing account found, create new user
                user_response = self.admin_client.auth.admin.create_user(
                    {
                        "email": payload.email,
                        "phone": normalized_phone,
                        "email_confirm": False,
                        "phone_confirm": False,
                    }
                )

                if not user_response.user:
                    raise HTTPException(
                        status_code=400, detail="Failed to create helper account"
                    )
                user_id = user_response.user.id

            # Send OTP to phone
            self.public_client.auth.sign_in_with_otp(
                {
                    "phone": normalized_phone,
                }
            )

            return HelperAccountResponse(
                success=True,
                user_id=user_id,
                message="Helper account created. Please verify phone and email to complete signup.",
            )
        except HTTPException:
            raise
        except Exception as exc:
            raise HTTPException(
                status_code=400, detail=f"Failed to create helper account: {str(exc)}"
            )

    async def send_helper_otp(self, phone: str) -> OTPResponse:
        """Send OTP to helper phone number"""
        try:
            # Normalize phone number for consistent processing
            normalized_phone = self._normalize_phone(phone)

            is_valid, error_msg = validate_phone_number(normalized_phone)
            if not is_valid:
                raise HTTPException(
                    status_code=400, detail=f"Invalid phone number: {error_msg}"
                )

            self.public_client.auth.sign_in_with_otp(
                {
                    "phone": normalized_phone,
                }
            )
            return OTPResponse(success=True, message="OTP sent successfully")
        except HTTPException:
            raise
        except Exception as exc:
            error_msg = str(exc)
            if "rate limit" in error_msg.lower():
                raise HTTPException(
                    status_code=429,
                    detail="Too many OTP requests. Please wait before requesting another.",
                )
            elif "invalid" in error_msg.lower():
                raise HTTPException(
                    status_code=400, detail="Invalid phone number format."
                )
            else:
                raise HTTPException(
                    status_code=400, detail=f"Failed to send OTP: {error_msg}"
                )

    async def verify_email_otp(self, email: str, otp_code: str) -> OTPResponse:
        """Verify email using OTP code"""
        try:
            # Verify email OTP
            auth_response = self.public_client.auth.verify_otp(
                {
                    "email": email,
                    "token": otp_code,
                    "type": "email",
                }
            )

            # Check if verification was successful
            if not auth_response.user:
                raise HTTPException(status_code=400, detail="Invalid OTP token")
<<<<<<< HEAD
            
=======

            user_id = auth_response.user.id

>>>>>>> 59391f33
            return OTPResponse(
                success=True, message=f"Email {email} verified successfully"
            )
        except HTTPException:
            raise
        except Exception as exc:
            # Check for specific Supabase errors
            error_msg = str(exc)
            if "expired" in error_msg.lower() or "invalid" in error_msg.lower():
                raise HTTPException(
                    status_code=400,
                    detail="OTP token has expired or is invalid. Please request a new OTP.",
                )
            elif "rate limit" in error_msg.lower():
                raise HTTPException(
                    status_code=429,
                    detail="Too many OTP attempts. Please wait before trying again.",
                )
            else:
                raise HTTPException(
                    status_code=400, detail=f"Failed to verify email OTP: {error_msg}"
                )

    async def verify_helper_otp(self, phone: str, token: str) -> HelperProfileResponse:
        """Verify helper phone OTP"""
        try:
            # Normalize phone number for consistent processing
            normalized_phone = self._normalize_phone(phone)

            # Verify OTP
            auth_response = self.public_client.auth.verify_otp(
                {
                    "phone": normalized_phone,
                    "token": token,
                    "type": "sms",
                }
            )

            # Check if verification was successful
            if not auth_response.user:
                raise HTTPException(status_code=400, detail="Invalid OTP token")

            user_id = auth_response.user.id

            # Extract tokens directly from auth response
            # The session approach doesn't work reliably across HTTP requests
            access_token = getattr(auth_response, "access_token", None)
            refresh_token = getattr(auth_response, "refresh_token", None)

            # If tokens are not in auth_response, try to get from session as fallback
            if not access_token:
                session = self.public_client.auth.get_session()
                if session:
                    access_token = getattr(session, "access_token", None)
                    refresh_token = getattr(session, "refresh_token", None)

            if not access_token:
                raise HTTPException(
                    status_code=400,
                    detail="Failed to establish session after OTP verification",
                )

            return HelperProfileResponse(
                success=True,
                user_id=user_id,
                message="Helper phone verified successfully",
                access_token=access_token,
                refresh_token=refresh_token,
            )
        except HTTPException:
            raise
        except Exception as exc:
            # Check for specific Supabase errors
            error_msg = str(exc)
            if "expired" in error_msg.lower() or "invalid" in error_msg.lower():
                raise HTTPException(
                    status_code=400,
                    detail="OTP token has expired or is invalid. Please request a new OTP.",
                )
            elif "rate limit" in error_msg.lower():
                raise HTTPException(
                    status_code=429,
                    detail="Too many OTP attempts. Please wait before trying again.",
                )
            else:
                raise HTTPException(
                    status_code=400, detail=f"Failed to verify OTP: {error_msg}"
                )

    async def complete_helper_profile(
        self, user_id: str, payload: HelperProfileUpdateRequest
    ) -> HelperProfileResponse:
        """Complete helper profile with all details"""
        try:

            # Get user's phone and email from auth.users
            user_info = self.admin_client.auth.admin.get_user_by_id(user_id)
            if (
                not user_info.user.email_confirmed_at
                or not user_info.user.phone_confirmed_at
            ):
                raise HTTPException(
                    status_code=400, detail="Email and phone must both be verified"
                )

            user_phone = user_info.user.phone if user_info.user else ""
            user_email = user_info.user.email if user_info.user else ""

            self.admin_client.table("helpers").upsert(
                {
                    "id": user_id,
                    "phone": user_phone,
                    "email": user_email,
                    "first_name": payload.first_name,
                    "last_name": payload.last_name,
                    "college": payload.college,
                    "bio": payload.bio,
                    "graduation_year": payload.graduation_year,
                    "zip_code": payload.zip_code,
                    "pfp_url": payload.pfp_url,
                }
            ).execute()

            return HelperProfileResponse(
                success=True,
                user_id=user_id,
                message="Helper profile completed successfully",
                access_token=None,
                refresh_token=None,
            )
        except Exception as exc:
            raise HTTPException(
                status_code=400, detail=f"Failed to complete profile: {str(exc)}"
            )

    async def complete_helper_verification(
        self, user: HelperVerificationWebhookData
    ) -> HelperVerificationResponse:
        """Complete helper verification and create profile"""
        try:
            # Use the property methods for cleaner access
            user_id = user.user_id
            email_confirmed_at = user.email_confirmed_at
            phone_confirmed_at = user.phone_confirmed_at

            if not email_confirmed_at or not phone_confirmed_at:
                raise HTTPException(
                    status_code=400, detail="Email and phone must both be verified"
                )

            # Don't create profile here - it will be created when they complete their profile
            return HelperVerificationResponse(
                success=True,
                user_id=user_id,
                message="Helper verification completed successfully",
            )
        except HTTPException:
            raise
        except Exception as exc:
            raise HTTPException(
                status_code=500, detail=f"Failed to complete verification: {str(exc)}"
            )

    async def logout_user(self, user_id: str) -> LogoutResponse:
        """Logout user by signing out from Supabase"""
        try:
            # Sign out the user from Supabase
            self.public_client.auth.sign_out()

            return LogoutResponse(success=True, message="Logged out successfully")
        except Exception as exc:
            raise HTTPException(status_code=500, detail=f"Failed to logout: {str(exc)}")

    async def resend_email_verification(self, email: str) -> OTPResponse:
        """Resend email verification link"""
        try:
            # Use Supabase's resend method for email verification
            self.public_client.auth.resend({"type": "signup", "email": email})

            return OTPResponse(
                success=True, message="Email verification link resent successfully"
            )
        except Exception as exc:
            error_msg = str(exc)
            if "rate limit" in error_msg.lower():
                raise HTTPException(
                    status_code=429,
                    detail="Too many resend requests. Please wait before requesting another.",
                )
            elif "user not found" in error_msg.lower():
                raise HTTPException(
                    status_code=404, detail="User not found with this email address"
                )
            else:
                raise HTTPException(
                    status_code=400,
                    detail=f"Failed to resend email verification: {error_msg}",
                )

    async def check_helper_email_verification(
        self, user_id: str
    ) -> HelperEmailVerificationResponse:
        """Check if a helper's email is verified by user ID"""
        try:
            # Get user by ID using admin API
            user_response = self.admin_client.auth.admin.get_user_by_id(user_id)

            if not user_response.user:
                raise HTTPException(status_code=404, detail="User not found")

            email_verified, email_verified_at, email = False, None, None
            if user_response.user.email_confirmed_at:
                email_verified = False
                email_verified_at = None
                email = user_response.user.email

            return HelperEmailVerificationResponse(
                success=True,
                email=email,
                email_verified=email_verified,
                email_verified_at=email_verified_at,
                user_id=user_id,
                message="Email verification status retrieved successfully",
            )

        except HTTPException:
            raise
        except Exception as exc:
            raise HTTPException(
                status_code=500,
                detail=f"Failed to check email verification: {str(exc)}",
            )<|MERGE_RESOLUTION|>--- conflicted
+++ resolved
@@ -288,13 +288,7 @@
             # Check if verification was successful
             if not auth_response.user:
                 raise HTTPException(status_code=400, detail="Invalid OTP token")
-<<<<<<< HEAD
             
-=======
-
-            user_id = auth_response.user.id
-
->>>>>>> 59391f33
             return OTPResponse(
                 success=True, message=f"Email {email} verified successfully"
             )
