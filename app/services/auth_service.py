from fastapi import HTTPException
from supabase import Client

from app.schemas.auth import (
    ClientProfileUpdateRequest,
    HelperSignupRequest,
    HelperProfileUpdateRequest,
    OTPResponse,
    ClientProfileResponse,
    HelperAccountResponse,
    HelperProfileResponse,
    HelperVerificationResponse,
    HelperVerificationWebhookData,
    HelperEmailVerificationResponse,
    LogoutResponse,
)
from app.utils.validators import normalize_phone_number, validate_phone_number


class AuthService:
    """Service for handling authentication operations"""

    def __init__(self, public_client: Client, admin_client: Client):
        self.public_client = public_client
        self.admin_client = admin_client

    def _normalize_phone(self, phone: str) -> str:
        """Normalize phone number for consistent processing"""
        return normalize_phone_number(phone)

    async def send_client_otp(self, phone: str) -> OTPResponse:
        """Send OTP to client phone number"""
        try:
            # Normalize phone number for consistent processing
            normalized_phone = self._normalize_phone(phone)

            is_valid, error_msg = validate_phone_number(normalized_phone)
            if not is_valid:
                raise HTTPException(
                    status_code=400, detail=f"Invalid phone number: {error_msg}"
                )

            self.public_client.auth.sign_in_with_otp(
                {
                    "phone": normalized_phone,
                }
            )
            return OTPResponse(success=True, message="OTP sent successfully")
        except HTTPException:
            raise
        except Exception as exc:
            error_msg = str(exc)
            if "rate limit" in error_msg.lower():
                raise HTTPException(
                    status_code=429,
                    detail="Too many OTP requests. Please wait before requesting another.",
                )
            elif "invalid" in error_msg.lower():
                raise HTTPException(
                    status_code=400, detail="Invalid phone number format."
                )
            else:
                raise HTTPException(
                    status_code=400, detail=f"Failed to send OTP: {error_msg}"
                )

    async def verify_client_otp(self, phone: str, token: str) -> ClientProfileResponse:
        """Verify client OTP and create/update profile"""
        try:
            # Normalize phone number for consistent processing
            normalized_phone = self._normalize_phone(phone)

            # Verify OTP
            auth_response = self.public_client.auth.verify_otp(
                {
                    "phone": normalized_phone,
                    "token": token,
                    "type": "sms",
                }
            )

            # Check if verification was successful
            if not auth_response.user:
                raise HTTPException(status_code=400, detail="Invalid OTP token")

            user_id = auth_response.user.id
<<<<<<< HEAD

            # Get the session to extract tokens
            session = self.public_client.auth.get_session()
            if session is None:
                # If no session, try to get user data from the auth response
                access_token = getattr(auth_response, "access_token", None)
                refresh_token = getattr(auth_response, "refresh_token", None)

                if not access_token:
                    raise HTTPException(
                        status_code=400,
                        detail="Failed to establish session after OTP verification",
                    )
            else:
                access_token = getattr(session, "access_token", None)
                refresh_token = getattr(session, "refresh_token", None)
=======
            
            # Extract tokens directly from auth response
            # The session approach doesn't work reliably across HTTP requests
            access_token = getattr(auth_response, "access_token", None)
            refresh_token = getattr(auth_response, "refresh_token", None)
            
            # If tokens are not in auth_response, try to get from session as fallback
            if not access_token:
                session = self.public_client.auth.get_session()
                if session:
                    access_token = getattr(session, "access_token", None)
                    refresh_token = getattr(session, "refresh_token", None)
            
            if not access_token:
                raise HTTPException(status_code=400, detail="Failed to establish session after OTP verification")
>>>>>>> 43a7645c

            return ClientProfileResponse(
                success=True,
                user_id=user_id,
                access_token=access_token,
                refresh_token=refresh_token,
                message="Client verified successfully",
            )
        except HTTPException:
            raise
        except Exception as exc:
            # Check for specific Supabase errors
            error_msg = str(exc)
            if "expired" in error_msg.lower() or "invalid" in error_msg.lower():
<<<<<<< HEAD
                print(error_msg)
                raise HTTPException(
                    status_code=400,
                    detail="OTP token has expired or is invalid. Please request a new OTP.",
                )
=======
                raise HTTPException(status_code=400, detail="OTP token has expired or is invalid. Please request a new OTP.")
>>>>>>> 43a7645c
            elif "rate limit" in error_msg.lower():
                raise HTTPException(
                    status_code=429,
                    detail="Too many OTP attempts. Please wait before trying again.",
                )
            else:
                raise HTTPException(
                    status_code=400, detail=f"Failed to verify OTP: {error_msg}"
                )

    async def complete_client_profile(
        self, user_id: str, payload: ClientProfileUpdateRequest
    ) -> ClientProfileResponse:
        """Complete client profile with names"""
        try:

            # Get user's phone from auth.users
            user_info = self.admin_client.auth.admin.get_user_by_id(user_id)
            user_phone = user_info.user.phone if user_info.user else ""

            # Create or update new profile
            self.admin_client.table("clients").upsert(
                {
                    "id": user_id,
                    "phone": user_phone,
                    "email": payload.email,
                    "first_name": payload.first_name,
                    "last_name": payload.last_name,
                    "pfp_url": payload.pfp_url,
                }
            ).execute()

            return ClientProfileResponse(
                success=True,
                user_id=user_id,
                message="Client profile completed successfully",
            )
        except Exception as exc:
            raise HTTPException(
                status_code=400, detail=f"Failed to complete profile: {str(exc)}"
            )

    async def create_helper_account(
        self, payload: HelperSignupRequest
    ) -> HelperAccountResponse:
        """Create helper account with email and phone"""
        try:
            # Normalize phone number for consistent processing
            normalized_phone = self._normalize_phone(payload.phone)

            # Check if helper account already exists (efficient single query)
            existing_helper = (
                self.public_client.table("helpers")
                .select("id")
                .eq("phone", normalized_phone)
                .limit(1)
                .execute()
            )
            if existing_helper.data:
                raise HTTPException(
                    status_code=400,
                    detail="Helper account already exists with this phone number",
                )
            # Check if client account exists with same phone - if so, append helper data to existing user
            existing_client = (
                self.admin_client.table("clients")
                .select("id")
                .eq("phone", normalized_phone)
                .limit(1)
                .execute()
            )
            if existing_client.data:
                # Get the existing user ID from the client profile
                user_id = existing_client.data[0]["id"]
                # If no existing email, update it. We can assume helper account doesnt exist becasue check above.
                self.admin_client.auth.admin.update_user_by_id(
                    user_id, {"email": payload.email, "email_confirm": False}
                )

            else:
<<<<<<< HEAD
                print("No existing account found, creating new user")
                # If no existing account found, create new user
                user_response = self.admin_client.auth.admin.create_user(
                    {
                        "email": payload.email,
                        "phone": normalized_phone,
                        "email_confirm": False,
                        "phone_confirm": False,
                    }
                )
=======
                user_response = self.admin_client.auth.admin.create_user({
                    "email": payload.email,
                    "phone": normalized_phone,
                    "email_confirm": False,
                    "phone_confirm": False
                })
>>>>>>> 43a7645c

                if not user_response.user:
                    raise HTTPException(
                        status_code=400, detail="Failed to create helper account"
                    )
                user_id = user_response.user.id

            # Send OTP to phone
            self.public_client.auth.sign_in_with_otp(
                {
                    "phone": normalized_phone,
                }
            )

            return HelperAccountResponse(
                success=True,
                user_id=user_id,
                message="Helper account created. Please verify phone and email to complete signup.",
            )
        except HTTPException:
            raise
        except Exception as exc:
            raise HTTPException(
                status_code=400, detail=f"Failed to create helper account: {str(exc)}"
            )

    async def send_helper_otp(self, phone: str) -> OTPResponse:
        """Send OTP to helper phone number"""
        try:
            # Normalize phone number for consistent processing
            normalized_phone = self._normalize_phone(phone)

            is_valid, error_msg = validate_phone_number(normalized_phone)
            if not is_valid:
                raise HTTPException(
                    status_code=400, detail=f"Invalid phone number: {error_msg}"
                )

            self.public_client.auth.sign_in_with_otp(
                {
                    "phone": normalized_phone,
                }
            )
            return OTPResponse(success=True, message="OTP sent successfully")
        except HTTPException:
            raise
        except Exception as exc:
            error_msg = str(exc)
            if "rate limit" in error_msg.lower():
                raise HTTPException(
                    status_code=429,
                    detail="Too many OTP requests. Please wait before requesting another.",
                )
            elif "invalid" in error_msg.lower():
                raise HTTPException(
                    status_code=400, detail="Invalid phone number format."
                )
            else:
                raise HTTPException(
                    status_code=400, detail=f"Failed to send OTP: {error_msg}"
                )

    async def verify_email_otp(self, email: str, otp_code: str) -> OTPResponse:
        """Verify email using OTP code"""
        try:
            # Verify email OTP
            auth_response = self.public_client.auth.verify_otp(
                {
                    "email": email,
                    "token": otp_code,
                    "type": "email",
                }
            )

            # Check if verification was successful
            if not auth_response.user:
                raise HTTPException(status_code=400, detail="Invalid OTP token")

            user_id = auth_response.user.id

            return OTPResponse(
                success=True, message=f"Email {email} verified successfully"
            )
        except HTTPException:
            raise
        except Exception as exc:
            # Check for specific Supabase errors
            error_msg = str(exc)
            if "expired" in error_msg.lower() or "invalid" in error_msg.lower():
                raise HTTPException(
                    status_code=400,
                    detail="OTP token has expired or is invalid. Please request a new OTP.",
                )
            elif "rate limit" in error_msg.lower():
                raise HTTPException(
                    status_code=429,
                    detail="Too many OTP attempts. Please wait before trying again.",
                )
            else:
                raise HTTPException(
                    status_code=400, detail=f"Failed to verify email OTP: {error_msg}"
                )

    async def verify_helper_otp(self, phone: str, token: str) -> HelperProfileResponse:
        """Verify helper phone OTP"""
        try:
            # Normalize phone number for consistent processing
            normalized_phone = self._normalize_phone(phone)

            # Verify OTP
            auth_response = self.public_client.auth.verify_otp(
                {
                    "phone": normalized_phone,
                    "token": token,
                    "type": "sms",
                }
            )

            # Check if verification was successful
            if not auth_response.user:
                raise HTTPException(status_code=400, detail="Invalid OTP token")

            user_id = auth_response.user.id
<<<<<<< HEAD

            # After OTP verification, get the current session to extract tokens
            session = self.public_client.auth.get_session()

            if not session:
                raise HTTPException(
                    status_code=400,
                    detail="Failed to establish session after OTP verification",
                )
=======
            
            # Extract tokens directly from auth response
            # The session approach doesn't work reliably across HTTP requests
            access_token = getattr(auth_response, "access_token", None)
            refresh_token = getattr(auth_response, "refresh_token", None)
            
            # If tokens are not in auth_response, try to get from session as fallback
            if not access_token:
                session = self.public_client.auth.get_session()
                if session:
                    access_token = getattr(session, "access_token", None)
                    refresh_token = getattr(session, "refresh_token", None)
            
            if not access_token:
                raise HTTPException(status_code=400, detail="Failed to establish session after OTP verification")
>>>>>>> 43a7645c

            return HelperProfileResponse(
                success=True,
                user_id=user_id,
                message="Helper phone verified successfully",
<<<<<<< HEAD
                access_token=session.access_token,
                refresh_token=session.refresh_token,
=======
                access_token=access_token,
                refresh_token=refresh_token
>>>>>>> 43a7645c
            )
        except HTTPException:
            raise
        except Exception as exc:
            # Check for specific Supabase errors
            error_msg = str(exc)
            if "expired" in error_msg.lower() or "invalid" in error_msg.lower():
                raise HTTPException(
                    status_code=400,
                    detail="OTP token has expired or is invalid. Please request a new OTP.",
                )
            elif "rate limit" in error_msg.lower():
                raise HTTPException(
                    status_code=429,
                    detail="Too many OTP attempts. Please wait before trying again.",
                )
            else:
                raise HTTPException(
                    status_code=400, detail=f"Failed to verify OTP: {error_msg}"
                )

    async def complete_helper_profile(
        self, user_id: str, payload: HelperProfileUpdateRequest
    ) -> HelperProfileResponse:
        """Complete helper profile with all details"""
        try:

            # Get user's phone and email from auth.users
            user_info = self.admin_client.auth.admin.get_user_by_id(user_id)
            if (
                not user_info.user.email_confirmed_at
                or not user_info.user.phone_confirmed_at
            ):
                raise HTTPException(
                    status_code=400, detail="Email and phone must both be verified"
                )

            user_phone = user_info.user.phone if user_info.user else ""
            user_email = user_info.user.email if user_info.user else ""

            self.admin_client.table("helpers").upsert(
                {
                    "id": user_id,
                    "phone": user_phone,
                    "email": user_email,
                    "first_name": payload.first_name,
                    "last_name": payload.last_name,
                    "college": payload.college,
                    "bio": payload.bio,
                    "graduation_year": payload.graduation_year,
                    "zip_code": payload.zip_code,
                    "pfp_url": payload.pfp_url,
                }
            ).execute()

            return HelperProfileResponse(
                success=True,
                user_id=user_id,
                message="Helper profile completed successfully",
                access_token=None,
                refresh_token=None,
            )
        except Exception as exc:
            raise HTTPException(
                status_code=400, detail=f"Failed to complete profile: {str(exc)}"
            )

    async def complete_helper_verification(
        self, user: HelperVerificationWebhookData
    ) -> HelperVerificationResponse:
        """Complete helper verification and create profile"""
        try:
            # Use the property methods for cleaner access
            user_id = user.user_id
            email_confirmed_at = user.email_confirmed_at
            phone_confirmed_at = user.phone_confirmed_at

            if not email_confirmed_at or not phone_confirmed_at:
                raise HTTPException(
                    status_code=400, detail="Email and phone must both be verified"
                )

            # Don't create profile here - it will be created when they complete their profile
            return HelperVerificationResponse(
                success=True,
                user_id=user_id,
                message="Helper verification completed successfully",
            )
        except HTTPException:
            raise
        except Exception as exc:
            raise HTTPException(
                status_code=500, detail=f"Failed to complete verification: {str(exc)}"
            )

    async def logout_user(self, user_id: str) -> LogoutResponse:
        """Logout user by signing out from Supabase"""
        try:
            # Sign out the user from Supabase
            self.public_client.auth.sign_out()

            return LogoutResponse(success=True, message="Logged out successfully")
        except Exception as exc:
            raise HTTPException(status_code=500, detail=f"Failed to logout: {str(exc)}")

    async def resend_email_verification(self, email: str) -> OTPResponse:
        """Resend email verification link"""
        try:
            # Use Supabase's resend method for email verification
            self.public_client.auth.resend({"type": "signup", "email": email})

            return OTPResponse(
                success=True, message="Email verification link resent successfully"
            )
        except Exception as exc:
            error_msg = str(exc)
            if "rate limit" in error_msg.lower():
                raise HTTPException(
                    status_code=429,
                    detail="Too many resend requests. Please wait before requesting another.",
                )
            elif "user not found" in error_msg.lower():
                raise HTTPException(
                    status_code=404, detail="User not found with this email address"
                )
            else:
                raise HTTPException(
                    status_code=400,
                    detail=f"Failed to resend email verification: {error_msg}",
                )

    async def check_helper_email_verification(
        self, user_id: str
    ) -> HelperEmailVerificationResponse:
        """Check if a helper's email is verified by user ID"""
        try:
            # Get user by ID using admin API
            user_response = self.admin_client.auth.admin.get_user_by_id(user_id)

            if not user_response.user:
                raise HTTPException(status_code=404, detail="User not found")

            email_verified, email_verified_at, email = False, None, None
            if user_response.user.email_confirmed_at:
                email_verified = False
                email_verified_at = None
                email = user_response.user.email

            return HelperEmailVerificationResponse(
                success=True,
                email=email,
                email_verified=email_verified,
                email_verified_at=email_verified_at,
                user_id=user_id,
                message="Email verification status retrieved successfully",
            )

        except HTTPException:
            raise
        except Exception as exc:
            raise HTTPException(
                status_code=500,
                detail=f"Failed to check email verification: {str(exc)}",
            )<|MERGE_RESOLUTION|>--- conflicted
+++ resolved
@@ -84,40 +84,24 @@
                 raise HTTPException(status_code=400, detail="Invalid OTP token")
 
             user_id = auth_response.user.id
-<<<<<<< HEAD
-
-            # Get the session to extract tokens
-            session = self.public_client.auth.get_session()
-            if session is None:
-                # If no session, try to get user data from the auth response
-                access_token = getattr(auth_response, "access_token", None)
-                refresh_token = getattr(auth_response, "refresh_token", None)
-
-                if not access_token:
-                    raise HTTPException(
-                        status_code=400,
-                        detail="Failed to establish session after OTP verification",
-                    )
-            else:
-                access_token = getattr(session, "access_token", None)
-                refresh_token = getattr(session, "refresh_token", None)
-=======
-            
+
             # Extract tokens directly from auth response
             # The session approach doesn't work reliably across HTTP requests
             access_token = getattr(auth_response, "access_token", None)
             refresh_token = getattr(auth_response, "refresh_token", None)
-            
+
             # If tokens are not in auth_response, try to get from session as fallback
             if not access_token:
                 session = self.public_client.auth.get_session()
                 if session:
                     access_token = getattr(session, "access_token", None)
                     refresh_token = getattr(session, "refresh_token", None)
-            
+
             if not access_token:
-                raise HTTPException(status_code=400, detail="Failed to establish session after OTP verification")
->>>>>>> 43a7645c
+                raise HTTPException(
+                    status_code=400,
+                    detail="Failed to establish session after OTP verification",
+                )
 
             return ClientProfileResponse(
                 success=True,
@@ -132,15 +116,10 @@
             # Check for specific Supabase errors
             error_msg = str(exc)
             if "expired" in error_msg.lower() or "invalid" in error_msg.lower():
-<<<<<<< HEAD
-                print(error_msg)
                 raise HTTPException(
                     status_code=400,
                     detail="OTP token has expired or is invalid. Please request a new OTP.",
                 )
-=======
-                raise HTTPException(status_code=400, detail="OTP token has expired or is invalid. Please request a new OTP.")
->>>>>>> 43a7645c
             elif "rate limit" in error_msg.lower():
                 raise HTTPException(
                     status_code=429,
@@ -221,8 +200,8 @@
                 )
 
             else:
-<<<<<<< HEAD
                 print("No existing account found, creating new user")
+
                 # If no existing account found, create new user
                 user_response = self.admin_client.auth.admin.create_user(
                     {
@@ -232,14 +211,6 @@
                         "phone_confirm": False,
                     }
                 )
-=======
-                user_response = self.admin_client.auth.admin.create_user({
-                    "email": payload.email,
-                    "phone": normalized_phone,
-                    "email_confirm": False,
-                    "phone_confirm": False
-                })
->>>>>>> 43a7645c
 
                 if not user_response.user:
                     raise HTTPException(
@@ -363,45 +334,31 @@
                 raise HTTPException(status_code=400, detail="Invalid OTP token")
 
             user_id = auth_response.user.id
-<<<<<<< HEAD
-
-            # After OTP verification, get the current session to extract tokens
-            session = self.public_client.auth.get_session()
-
-            if not session:
-                raise HTTPException(
-                    status_code=400,
-                    detail="Failed to establish session after OTP verification",
-                )
-=======
-            
+
             # Extract tokens directly from auth response
             # The session approach doesn't work reliably across HTTP requests
             access_token = getattr(auth_response, "access_token", None)
             refresh_token = getattr(auth_response, "refresh_token", None)
-            
+
             # If tokens are not in auth_response, try to get from session as fallback
             if not access_token:
                 session = self.public_client.auth.get_session()
                 if session:
                     access_token = getattr(session, "access_token", None)
                     refresh_token = getattr(session, "refresh_token", None)
-            
+
             if not access_token:
-                raise HTTPException(status_code=400, detail="Failed to establish session after OTP verification")
->>>>>>> 43a7645c
+                raise HTTPException(
+                    status_code=400,
+                    detail="Failed to establish session after OTP verification",
+                )
 
             return HelperProfileResponse(
                 success=True,
                 user_id=user_id,
                 message="Helper phone verified successfully",
-<<<<<<< HEAD
-                access_token=session.access_token,
-                refresh_token=session.refresh_token,
-=======
                 access_token=access_token,
-                refresh_token=refresh_token
->>>>>>> 43a7645c
+                refresh_token=refresh_token,
             )
         except HTTPException:
             raise
