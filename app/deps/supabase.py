from supabase import Client
from fastapi import HTTPException, status, Depends
from fastapi.security import HTTPBearer, HTTPAuthorizationCredentials

from app.services.supabase_client import get_public_supabase, get_admin_supabase
from app.services.profile_service import ProfileService
from app.services.stripe_service import StripeService
from app.services.task_service import TaskService
from app.services.auth_service import AuthService
from app.services.helper_service import HelperService
from app.services.application_service import ApplicationService
from app.services.chat_service import ChatService
from app.services.openphone_service import OpenPhoneService
from app.schemas.auth import CurrentUser

security = HTTPBearer()


def get_supabase_public() -> Client:
    return get_public_supabase()


def get_supabase_admin() -> Client:
    return get_admin_supabase()


def get_current_user(credentials: HTTPAuthorizationCredentials = Depends(security)):
    """Get current authenticated user from JWT token"""
    try:
        public_client = get_public_supabase()
        user = public_client.auth.get_user(credentials.credentials)

        # if not user or not user.user:
        if not user:
            raise HTTPException(
                status_code=status.HTTP_401_UNAUTHORIZED,
                detail="Invalid or expired token",
            )
<<<<<<< HEAD
=======
        
>>>>>>> 43a7645c

        return CurrentUser(
            id=user.user.id,
            email=user.user.email,
            phone=user.user.phone,
            email_confirmed_at=(
                user.user.email_confirmed_at.isoformat()
                if user.user.email_confirmed_at
                else None
            ),
            phone_confirmed_at=(
                user.user.phone_confirmed_at.isoformat()
                if user.user.phone_confirmed_at
                else None
            ),
            created_at=user.user.created_at.isoformat(),
            # email_confirmed_at=user.user.email_confirmed_at,
            # phone_confirmed_at=user.user.phone_confirmed_at,
            # created_at=user.user.created_at,
        )
        
    except HTTPException:
        raise
    except Exception:
        raise HTTPException(
            status_code=status.HTTP_401_UNAUTHORIZED, detail="Invalid or expired token"
        )


def get_stripe_service() -> StripeService:
    """Dependency to get Stripe service"""
    admin_client = get_supabase_admin()
    return StripeService(admin_client)


def get_profile_service() -> ProfileService:
    """Dependency to get profile service with Supabase admin client"""
    admin_client = get_supabase_admin()
    return ProfileService(admin_client)


def get_auth_service() -> AuthService:
    """Dependency to get auth service with Supabase clients"""
    public_client = get_public_supabase()
    admin_client = get_supabase_admin()
    return AuthService(public_client, admin_client)


def get_task_service() -> TaskService:
    """Dependency to get task service with Supabase admin client"""
    admin_client = get_supabase_admin()
    stripe_service = get_stripe_service()
    return TaskService(admin_client, stripe_service)


def get_helper_service() -> HelperService:
    """Dependency to get helper service with Supabase admin client"""
    admin_client = get_supabase_admin()
    return HelperService(admin_client)


def get_application_service() -> ApplicationService:
    """Dependency to get application service with Supabase admin client and task service"""
    admin_client = get_supabase_admin()
    task_service = get_task_service()
    helper_service = get_helper_service()
    return ApplicationService(admin_client, task_service, helper_service)


def get_chat_service() -> ChatService:
    """Dependency to get chat service with Supabase admin client"""
    admin_client = get_supabase_admin()
    openphone_service = get_openphone_service()
    return ChatService(admin_client, openphone_service)


def get_openphone_service() -> OpenPhoneService:
    """Dependency to get OpenPhone service for SMS notifications"""
    return OpenPhoneService()
<|MERGE_RESOLUTION|>--- conflicted
+++ resolved
@@ -36,10 +36,6 @@
                 status_code=status.HTTP_401_UNAUTHORIZED,
                 detail="Invalid or expired token",
             )
-<<<<<<< HEAD
-=======
-        
->>>>>>> 43a7645c
 
         return CurrentUser(
             id=user.user.id,
@@ -60,7 +56,7 @@
             # phone_confirmed_at=user.user.phone_confirmed_at,
             # created_at=user.user.created_at,
         )
-        
+
     except HTTPException:
         raise
     except Exception:
@@ -118,4 +114,4 @@
 
 def get_openphone_service() -> OpenPhoneService:
     """Dependency to get OpenPhone service for SMS notifications"""
-    return OpenPhoneService()
+    return OpenPhoneService()